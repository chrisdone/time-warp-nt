--- conflicted
+++ resolved
@@ -27,17 +27,12 @@
                                                  runProduction)
 import qualified Network.Transport.Abstract     as NT
 import           Network.Transport.Concrete     (concrete)
-<<<<<<< HEAD
-import           Node                           (ListenerAction (..), Node (..),
-                                                 NodeAction (..), defaultNodeEnvironment,
-                                                 node, nodeEndPoint, sendTo,
-                                                 simpleNodeEndPoint)
-=======
-import           Node                           (ListenerAction (..), NodeAction (..), node,
-                                                 nodeEndPoint, Node(..), SendActions (..),
-                                                 Conversation (..), ConversationActions (..),
-                                                 defaultNodeEnvironment, simpleNodeEndPoint)
->>>>>>> c298e967
+import           Node                           (Conversation (..),
+                                                 ConversationActions (..),
+                                                 ListenerAction (..), Node (..),
+                                                 NodeAction (..), SendActions (..),
+                                                 defaultNodeEnvironment, node,
+                                                 nodeEndPoint, simpleNodeEndPoint)
 import           Node.Internal                  (NodeId (..))
 import           Node.Message                   (BinaryP (..))
 
