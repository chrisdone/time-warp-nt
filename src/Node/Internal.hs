--- conflicted
+++ resolved
@@ -7,12 +7,12 @@
 {-# LANGUAGE GeneralizedNewtypeDeriving #-}
 {-# LANGUAGE KindSignatures             #-}
 {-# LANGUAGE NamedFieldPuns             #-}
+{-# LANGUAGE OverloadedStrings          #-}
+{-# LANGUAGE RankNTypes                 #-}
 {-# LANGUAGE RecordWildCards            #-}
 {-# LANGUAGE RecursiveDo                #-}
 {-# LANGUAGE ScopedTypeVariables        #-}
 {-# LANGUAGE StandaloneDeriving         #-}
-{-# LANGUAGE OverloadedStrings          #-}
-{-# LANGUAGE RankNTypes                 #-}
 {-# LANGUAGE UndecidableInstances       #-}
 
 module Node.Internal (
@@ -46,41 +46,42 @@
   ) where
 
 import           Control.Exception             hiding (bracket, catch, finally, throw)
-import           Control.Monad                 (forM_, forM, when)
+import           Control.Monad                 (forM, forM_, when)
 import           Control.Monad.Fix             (MonadFix)
-import           Data.Int                      (Int64)
 import           Data.Binary                   as Bin
 import           Data.Binary.Get               as Bin
 import qualified Data.ByteString               as BS
 import qualified Data.ByteString.Builder       as BS
 import qualified Data.ByteString.Builder.Extra as BS
 import qualified Data.ByteString.Lazy          as LBS
-import           Data.Foldable                 (foldlM, foldl')
+import           Data.Foldable                 (foldl', foldlM)
 import           Data.Hashable                 (Hashable)
+import           Data.Int                      (Int64)
 import           Data.Map.Strict               (Map)
 import qualified Data.Map.Strict               as Map
+import           Data.Monoid
+import           Data.NonEmptySet              (NonEmptySet)
+import qualified Data.NonEmptySet              as NESet
 import           Data.Set                      (Set)
 import qualified Data.Set                      as Set
-import           Data.NonEmptySet              (NonEmptySet)
-import qualified Data.NonEmptySet              as NESet
-import           Data.Monoid
+import           Data.Time.Units               (Microsecond)
 import           Data.Typeable
-import           Data.Time.Units               (Microsecond)
 import           Formatting                    (sformat, shown, (%))
 import           GHC.Generics                  (Generic)
 import qualified Mockable.Channel              as Channel
 import           Mockable.Class
 import           Mockable.Concurrent
+import           Mockable.CurrentTime          (CurrentTime, currentTime)
 import           Mockable.Exception
+import qualified Mockable.Metrics              as Metrics
 import           Mockable.SharedAtomic
 import           Mockable.SharedExclusive
-import           Mockable.CurrentTime          (CurrentTime, currentTime)
-import qualified Mockable.Metrics              as Metrics
 import qualified Network.Transport             as NT (EventErrorCode (EventConnectionLost, EventEndPointFailed, EventTransportFailed))
 import qualified Network.Transport.Abstract    as NT
+import qualified Node.Message                  as Message
 import           System.Random                 (Random, StdGen, random)
-import           System.Wlog                   (WithLogger, logDebug, logError, logWarning)
-import qualified Node.Message                  as Message
+import           System.Wlog                   (WithLogger, logDebug, logError,
+                                                logWarning)
 
 -- | A 'NodeId' wraps a network-transport endpoint address
 newtype NodeId = NodeId NT.EndPointAddress
@@ -309,10 +310,10 @@
       pstRunningHandlersRemote :: !Int
       -- | How many handlers are running right now for locally-iniaiated
       --   bidirectional connections to this peer.
-    , pstRunningHandlersLocal :: !Int
+    , pstRunningHandlersLocal  :: !Int
       -- | How many bytes have been received by running handlers for this
       --   peer.
-    , pstLiveBytes :: !Int
+    , pstLiveBytes             :: !Int
     }
 
 pstNull :: PeerStatistics -> Bool
@@ -426,7 +427,7 @@
 
 handlerProvenancePeer :: HandlerProvenance peerData m t -> NT.EndPointAddress
 handlerProvenancePeer provenance = case provenance of
-    Local peer _ -> peer
+    Local peer _    -> peer
     Remote peer _ _ -> peer
 
 -- TODO: revise these computations to make them numerically stable (or maybe
@@ -608,11 +609,7 @@
     -> (peerData -> NodeId -> ChannelIn m -> ChannelOut m -> m ())
     -- ^ Handle incoming bidirectional connections.
     -> m (Node packingType peerData m)
-<<<<<<< HEAD
-startNode packingType peerData mkNodeEndPoint prng nodeEnv handlerOut = do
-=======
-startNode packingType peerData mkNodeEndPoint mkReceiveDelay prng nodeEnv handlerIn handlerOut = do
->>>>>>> 32bce172
+startNode packingType peerData mkNodeEndPoint mkReceiveDelay prng nodeEnv handlerOut = do
     rec { let nodeEndPoint = mkNodeEndPoint node
         ; mEndPoint <- newNodeEndPoint nodeEndPoint
         ; let receiveDelay = mkReceiveDelay node
@@ -690,10 +687,10 @@
 
 instance Show (ConnectionState peerData m) where
     show term = case term of
-        WaitingForPeerData -> "WaitingForPeerData"
-        PeerDataParseFailure -> "PeerDataParseFailure"
-        WaitingForHandshake _ _ -> "WaitingForHandshake"
-        HandshakeFailure -> "HandshakeFailure"
+        WaitingForPeerData            -> "WaitingForPeerData"
+        PeerDataParseFailure          -> "PeerDataParseFailure"
+        WaitingForHandshake _ _       -> "WaitingForHandshake"
+        HandshakeFailure              -> "HandshakeFailure"
         FeedingApplicationHandler _ _ -> "FeedingApplicationHandler"
 
 data PeerState peerData =
@@ -1145,7 +1142,7 @@
             -- Removing it from the peers map is more involved.
             let peersUpdater existing = case existing of
                     GotPeerData peerData neset -> case NESet.delete connid neset of
-                        Nothing -> Nothing
+                        Nothing     -> Nothing
                         Just neset' -> Just (GotPeerData peerData neset')
                     ExpectingPeerData neset mleader -> case NESet.delete connid neset of
                         Nothing -> Nothing
@@ -1155,7 +1152,7 @@
                                 -- The connection which is giving the peer data
                                 -- has closed! That's ok, just forget about it
                                 -- and the partial decode of that data.
-                                True -> Just (ExpectingPeerData neset' Nothing)
+                                True  -> Just (ExpectingPeerData neset' Nothing)
                                 False -> Just (ExpectingPeerData neset' mleader)
             let state' = state {
                       dsConnections = Map.delete connid (dsConnections state)
@@ -1179,7 +1176,7 @@
                 -- event can be posted without ConnectionClosed, as an
                 -- optimization.
                 let connids = case it of
-                        GotPeerData _ neset -> NESet.toList neset
+                        GotPeerData _ neset       -> NESet.toList neset
                         ExpectingPeerData neset _ -> NESet.toList neset
                 -- For every connection to that peer we'll plug the channel with
                 -- Nothing and remove it from the map.
@@ -1597,7 +1594,7 @@
         -- Somebody else sent it, so we can proceed.
         False -> return ()
         -- We are responsible for sending it.
-        True -> sendPeerData conn
+        True  -> sendPeerData conn
 
     sendPeerData conn = do
         let serializedPeerData = Message.packMsg nodePackingType nodePeerData
@@ -1680,7 +1677,7 @@
 
         case mconn of
             -- Throwing the error will induce the bracket resource releaser
-            Left err -> throw err
+            Left err   -> throw err
             Right conn -> return conn
 
     -- Update the OutboundConnectionState at this peer to no longer show
@@ -1718,7 +1715,7 @@
                                   return $ Just (ComingUp (n - 1) excl')
                           let established' = case merr of
                                   Nothing -> established + 1
-                                  Just _ -> established
+                                  Just _  -> established
                           return . Just $ Stable comingUp' established' goingDown transmission
 
                 _ -> throw (InternalError "finishConnecting : impossible")
